{
  "name": "@mcneel/compute.rhino3d.appserver",
  "version": "0.1.6",
  "keywords": [
    "node.js",
    "expressjs",
    "compute.rhino3d",
    "rhino3d",
    "rhino3dm",
    "grasshopper3d"
  ],
  "description": "A node.js/expressjs server which communicates to a rhino3d compute geometry server to remote solve Grasshopper definitions.",
  "homepage": "https://www.rhino3d.com/compute",
  "repository": {
    "type": "git",
    "url": "https://github.com/mcneel/compute.rhino3d.appserver"
  },
  "bugs": {
    "url": "https://github.com/mcneel/compute.rhino3d.appserver/issues"
  },
  "author": {
    "name": "Robert McNeel & Associates"
  },
  "contributors": [
    {
      "name": "Luis E. Fraguada",
      "email": "luis@mcneel.com",
      "url": "https://github.com/fraguada"
    }
  ],
  "license": "MIT",
  "preferGlobal": true,
  "engines": {
    "node": ">=12.18.x"
  },
  "main": "./bin/www",
  "bin": {
    "compute-rhino3d-appserver": "./bin/www"
  },
  "scripts": {
    "start": "node ./bin/www",
<<<<<<< HEAD
    "dev": "nodemon --inspect ./bin/www --exec \"npm run lint && node\"",
    "lint": "eslint *.js --fix && eslint routes/*.js --fix && eslint bin/www --fix",
    "start-args": "node ./bin/www --definitions C:\\data\\definitions --computeUrl http://localhost:8081/"
   },
=======
    "dev": "nodemon -r dotenv/config --inspect ./bin/www --exec \"npm run lint && node\"",
    "lint": "eslint *.js --fix && eslint routes/*.js --fix",
    "start-args": "node ./bin/www --definitions C:\\data\\definitions --computeUrl http://localhost:8082/ ",
    "start-global": "compute-rhino3d-appserver",
    "start-global-args": "compute-rhino3d-appserver --definitions C:\\data\\definitions --computeUrl http://localhost:8082/",
    "start-pm2": "pm2 start ./bin/www -i max",
    "start-pm2-runtime": "pm2-runtime start ecosystem.config.js --env production"
  },
>>>>>>> 5e77bc6c
  "dependencies": {
    "compression": "1.7.4",
    "cookie-parser": "~1.4.4",
    "cors": "2.8.5",
    "debug": "~2.6.9",
    "express": "~4.16.1",
    "http-errors": "~1.6.3",
    "morgan": "~1.9.1",
<<<<<<< HEAD
=======
    "node-fetch": "^2.6.0",
    "pm2": "4.4.0",
>>>>>>> 5e77bc6c
    "rhino3dm": "0.11.0",
    "throng": "4.0.0",
    "uuid": "8.1.0"
  },
  "devDependencies": {
    "dotenv": "8.2.0",
    "eslint": "7.2.0",
    "nodemon": "2.0.4"
  }
}<|MERGE_RESOLUTION|>--- conflicted
+++ resolved
@@ -39,21 +39,10 @@
   },
   "scripts": {
     "start": "node ./bin/www",
-<<<<<<< HEAD
     "dev": "nodemon --inspect ./bin/www --exec \"npm run lint && node\"",
     "lint": "eslint *.js --fix && eslint routes/*.js --fix && eslint bin/www --fix",
     "start-args": "node ./bin/www --definitions C:\\data\\definitions --computeUrl http://localhost:8081/"
-   },
-=======
-    "dev": "nodemon -r dotenv/config --inspect ./bin/www --exec \"npm run lint && node\"",
-    "lint": "eslint *.js --fix && eslint routes/*.js --fix",
-    "start-args": "node ./bin/www --definitions C:\\data\\definitions --computeUrl http://localhost:8082/ ",
-    "start-global": "compute-rhino3d-appserver",
-    "start-global-args": "compute-rhino3d-appserver --definitions C:\\data\\definitions --computeUrl http://localhost:8082/",
-    "start-pm2": "pm2 start ./bin/www -i max",
-    "start-pm2-runtime": "pm2-runtime start ecosystem.config.js --env production"
   },
->>>>>>> 5e77bc6c
   "dependencies": {
     "compression": "1.7.4",
     "cookie-parser": "~1.4.4",
@@ -62,17 +51,12 @@
     "express": "~4.16.1",
     "http-errors": "~1.6.3",
     "morgan": "~1.9.1",
-<<<<<<< HEAD
-=======
     "node-fetch": "^2.6.0",
-    "pm2": "4.4.0",
->>>>>>> 5e77bc6c
     "rhino3dm": "0.11.0",
     "throng": "4.0.0",
     "uuid": "8.1.0"
   },
   "devDependencies": {
-    "dotenv": "8.2.0",
     "eslint": "7.2.0",
     "nodemon": "2.0.4"
   }
